/**
 * Copyright 2015 Netflix, Inc.
 *
 * Licensed under the Apache License, Version 2.0 (the "License");
 * you may not use this file except in compliance with the License.
 * You may obtain a copy of the License at
 *
 *     http://www.apache.org/licenses/LICENSE-2.0
 *
 * Unless required by applicable law or agreed to in writing, software
 * distributed under the License is distributed on an "AS IS" BASIS,
 * WITHOUT WARRANTIES OR CONDITIONS OF ANY KIND, either express or implied.
 * See the License for the specific language governing permissions and
 * limitations under the License.
 */
package com.netflix.archaius.property;

import java.math.BigDecimal;
import java.math.BigInteger;
import java.util.concurrent.atomic.AtomicInteger;

import org.junit.Assert;
import org.junit.Test;

import com.netflix.archaius.DefaultPropertyFactory;
import com.netflix.archaius.api.Property;
import com.netflix.archaius.api.PropertyFactory;
import com.netflix.archaius.api.PropertyListener;
import com.netflix.archaius.api.config.SettableConfig;
import com.netflix.archaius.api.exceptions.ConfigException;
import com.netflix.archaius.config.DefaultSettableConfig;

public class PropertyTest {
    static class MyService {
        private Property<Integer> value;
        private Property<Integer> value2;
<<<<<<< HEAD
        
        public MyService(PropertyFactory config) {
            value  = config.getProperty("foo").asInteger(1);
            value.addListener(new MethodInvoker<Integer>(this, "setValue"));
=======
        AtomicInteger setValueCallsCounter;

        MyService(PropertyFactory config) {
            setValueCallsCounter = new AtomicInteger(0);
            value  = config.getProperty("foo").asInteger(1).addListener(new MethodInvoker<Integer>(this, "setValue"));
>>>>>>> cce0cfa7
            value2 = config.getProperty("foo").asInteger(2);
        }

        // Called by the config listener.
        public void setValue(Integer value) {
            setValueCallsCounter.incrementAndGet();
        }
    }

    static class CustomType {

        static CustomType DEFAULT = new CustomType(1,1);
        static CustomType ONE_TWO = new CustomType(1,2);

        private int x;
        private int y;

        CustomType(int x, int y) {
            this.x = x;
            this.y = y;
        }
    }

    @Test
    public void test() throws ConfigException {
        SettableConfig config = new DefaultSettableConfig();
        DefaultPropertyFactory factory = DefaultPropertyFactory.from(config);

        MyService service = new MyService(factory);

        Assert.assertEquals(1, (int)service.value.get());
        Assert.assertEquals(2, (int)service.value2.get());

        config.setProperty("foo", "123");

        Assert.assertEquals(123, (int)service.value.get());
        Assert.assertEquals(123, (int)service.value2.get());
        // setValue() is called once when we init to 1 and twice when we set foo to 123.
        Assert.assertEquals(2, service.setValueCallsCounter.get());
    }

    @Test
    public void testAllTypes() {
        SettableConfig config = new DefaultSettableConfig();
        DefaultPropertyFactory factory = DefaultPropertyFactory.from(config);
        config.setProperty("foo", "10");
        config.setProperty("shmoo", "true");
        config.setProperty("loo", CustomType.ONE_TWO);

        Property<BigDecimal> bigDecimalProp = factory.getProperty("foo").asType(BigDecimal.class,
                                                                                BigDecimal.ONE);
        Property<BigInteger> bigIntegerProp = factory.getProperty("foo").asType(BigInteger.class,
                                                                                BigInteger.ONE);
        Property<Boolean> booleanProp = factory.getProperty("shmoo").asType(Boolean.class, false);
        Property<Byte> byteProp = factory.getProperty("foo").asType(Byte.class, (byte) 0x1);
        Property<Double> doubleProp = factory.getProperty("foo").asType(Double.class, 1.0);
        Property<Float> floatProp = factory.getProperty("foo").asType(Float.class, 1.0f);
        Property<Integer> intProp = factory.getProperty("foo").asType(Integer.class, 1);
        Property<Long> longProp = factory.getProperty("foo").asType(Long.class, 1L);
        Property<Short> shortProp = factory.getProperty("foo").asType(Short.class, (short) 1);
        Property<String> stringProp = factory.getProperty("foo").asType(String.class, "1");
        Property<CustomType> customTypeProp = factory.getProperty("loo").asType(CustomType.class,
                                                                                CustomType.DEFAULT);
        Assert.assertEquals(BigDecimal.TEN, bigDecimalProp.get());
        Assert.assertEquals(BigInteger.TEN, bigIntegerProp.get());
        Assert.assertEquals(true, booleanProp.get());
        Assert.assertEquals(10, byteProp.get().byteValue());
        Assert.assertEquals(10.0, doubleProp.get().doubleValue(), 0.0001);
        Assert.assertEquals(10.0f, floatProp.get().floatValue(), 0.0001f);
        Assert.assertEquals(10, intProp.get().intValue());
        Assert.assertEquals(10L, longProp.get().longValue());
        Assert.assertEquals((short) 10, shortProp.get().shortValue());
        Assert.assertEquals("10", stringProp.get());
        Assert.assertEquals(CustomType.ONE_TWO, customTypeProp.get());
    }

    @Test
    public void testUpdateDynamicChild() throws ConfigException {
        SettableConfig config = new DefaultSettableConfig();
        DefaultPropertyFactory factory = DefaultPropertyFactory.from(config);

        Property<Integer> intProp1 = factory.getProperty("foo").asInteger(1);
        Property<Integer> intProp2 = factory.getProperty("foo").asInteger(2);
        Property<String>  strProp  = factory.getProperty("foo").asString("3");

        Assert.assertEquals(1, (int)intProp1.get());
        Assert.assertEquals(2, (int)intProp2.get());

        config.setProperty("foo", "123");

        Assert.assertEquals("123", strProp.get());
        Assert.assertEquals((Integer)123, intProp1.get());
        Assert.assertEquals((Integer)123, intProp2.get());
    }

    @Test
    public void testDefaultNull() {
        SettableConfig config = new DefaultSettableConfig();
        DefaultPropertyFactory factory = DefaultPropertyFactory.from(config);

        Property<Integer> prop = factory.getProperty("foo").asInteger(null);
        Assert.assertNull(prop.get());
    }

    @Test
    public void testDefault() {
        SettableConfig config = new DefaultSettableConfig();
        DefaultPropertyFactory factory = DefaultPropertyFactory.from(config);

        Property<Integer> prop = factory.getProperty("foo").asInteger(123);
        Assert.assertEquals(123, prop.get().intValue());
    }

    @Test
    public void testUpdateValue() {
        SettableConfig config = new DefaultSettableConfig();
        config.setProperty("goo", "456");

        DefaultPropertyFactory factory = DefaultPropertyFactory.from(config);

        Property<Integer> prop = factory.getProperty("foo").asInteger(123);
        config.setProperty("foo", 1);

        Assert.assertEquals(1, prop.get().intValue());

        config.clearProperty("foo");
        Assert.assertEquals(123, prop.get().intValue());

        config.setProperty("foo", "${goo}");
        Assert.assertEquals(456, prop.get().intValue());

    }

    @Test
    public void testUpdateCallback() {
        SettableConfig config = new DefaultSettableConfig();
        config.setProperty("goo", "456");

        DefaultPropertyFactory factory = DefaultPropertyFactory.from(config);

        Property<Integer> prop = factory.getProperty("foo").asInteger(123);
        final AtomicInteger current = new AtomicInteger();
        prop.addListener(new PropertyListener<Integer>() {
            @Override
            public void onChange(Integer value) {
                current.set(value);
            }

            @Override
            public void onParseError(Throwable error) {
            }
        });

        Assert.assertEquals(123, current.intValue());
        config.setProperty("foo", 1);
        Assert.assertEquals(1, current.intValue());
        config.setProperty("foo", 2);
        Assert.assertEquals(2, current.intValue());
        config.clearProperty("foo");
        Assert.assertEquals(123, current.intValue());
        config.setProperty("foo", "${goo}");
        Assert.assertEquals(456, current.intValue());
    }
}<|MERGE_RESOLUTION|>--- conflicted
+++ resolved
@@ -34,18 +34,13 @@
     static class MyService {
         private Property<Integer> value;
         private Property<Integer> value2;
-<<<<<<< HEAD
         
-        public MyService(PropertyFactory config) {
+        AtomicInteger setValueCallsCounter;
+
+        MyService(PropertyFactory config) {
+            setValueCallsCounter = new AtomicInteger(0);
             value  = config.getProperty("foo").asInteger(1);
             value.addListener(new MethodInvoker<Integer>(this, "setValue"));
-=======
-        AtomicInteger setValueCallsCounter;
-
-        MyService(PropertyFactory config) {
-            setValueCallsCounter = new AtomicInteger(0);
-            value  = config.getProperty("foo").asInteger(1).addListener(new MethodInvoker<Integer>(this, "setValue"));
->>>>>>> cce0cfa7
             value2 = config.getProperty("foo").asInteger(2);
         }
 
@@ -66,6 +61,11 @@
         CustomType(int x, int y) {
             this.x = x;
             this.y = y;
+        }
+        
+        @Override
+        public String toString() {
+            return "CustomType [x=" + x + ", y=" + y + "]";
         }
     }
 
@@ -121,7 +121,7 @@
         Assert.assertEquals("10", stringProp.get());
         Assert.assertEquals(CustomType.ONE_TWO, customTypeProp.get());
     }
-
+    
     @Test
     public void testUpdateDynamicChild() throws ConfigException {
         SettableConfig config = new DefaultSettableConfig();
